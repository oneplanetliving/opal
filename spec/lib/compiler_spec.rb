--- conflicted
+++ resolved
@@ -73,20 +73,12 @@
 
   describe "method names" do
     it "generates a named function for method" do
-<<<<<<< HEAD
-      expect_compiled("def test_method; end").to include("function ⵌtest_method()")
-=======
       expect_compiled("def test_method; end").to include("function $$test_method()")
->>>>>>> 34383063
     end
 
     context "when function name is reserved" do
       it "generates a valid named function for method" do
-<<<<<<< HEAD
-        expect_compiled("def Array; end").to include("function ⵌArray()")
-=======
         expect_compiled("def Array; end").to include("function $$Array()")
->>>>>>> 34383063
       end
     end
 
