require 'opal'
<<<<<<< HEAD
# require 'capybara/rspec'
=======
>>>>>>> fbbb7681

module Kernel
  def opal_parse str, file = '(string)'
    Opal::Grammar.new.parse str, file
  end
end

RSpec.configure do |c|
  c.treat_symbols_as_metadata_keys_with_true_values = true
end<|MERGE_RESOLUTION|>--- conflicted
+++ resolved
@@ -1,8 +1,4 @@
 require 'opal'
-<<<<<<< HEAD
-# require 'capybara/rspec'
-=======
->>>>>>> fbbb7681
 
 module Kernel
   def opal_parse str, file = '(string)'
