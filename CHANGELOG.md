## 0.10.0 (edge)

<<<<<<< HEAD
* Fixed inheritance for Array subclasses.
=======
* Always populate all stub_subscribers with all method stubs, as a side effect of this now `method_missing` on bridged classes now works reliably (#1273)
>>>>>>> 0643aa46

* Make it easier to add custom runners for the CLI (#1261)

* Add Rack v2 ccompatibility (#1260)

* Fix `Array#to_n`, `Hash#to_n`, `Struct#to_n` when the object contains native objects (#1249, #1256)

* Internal runtime cleanup (#1241)

* `break` semantics are now correct, except for the case in which a lambda containing a `break` is passed to a `yield` (#1250)

* Fix `Hash#instance_variables` to not return `#default` and `#default_proc` (#1258)

* Fix Module#name when constant was created using Opal.cdecl (constant declare) like ChildClass = Class.new(BaseClass) (#1259)

## 0.9.0 2015-12-20

* Fixed usage of JS keywords as instance variable names for:
    * `Kernel#instance_variable_set`
    * `Kernel#instance_variable_get`
    * `Kernel#instance_variables`

* Renamed:
    * `Hash.keys` => `Hash.$$keys`
    * `Hash.map` => `Hash.$$map`
    * `Hash.smap` => `Hash.$$smap`

* A `console` wrapper has been added to the stdlib, requiring it will make available the `$console` global variable.

* `Kernel#pp` no longer forwards arguments directly to `console.log`, this behavior has been replaced by stdlib's own `console.rb` (see above).

* `method_added`, `method_removed` and `method_undefined` reflection now works.

* `singleton_method_added`, `singleton_method_removed` and `singleton_method_undefined` reflection now works.

* Now you can bridge a native class to a Ruby class that inherits from another Ruby class

* `Numeric` semantics are now compliant with Ruby.

* `Complex` has been fully implemented.

* `Rational` has been fully implemented.

* `Opal::Sprockets.javascript_include_tag` has been add to allow easy debug mode (i.e. with source maps) when including a sprockets asset into an HTML page.

* `Opal::Processor.load_asset_code(sprockets, name)` has been deprecated in favor of `Opal::Sprockets.load_asset(name, sprockets)`.

* `Struct#hash` now works properly based on struct contents

* No longer crashes when calling a method with an opt arg followed by an optional kwarg when called without the kwarg

* Newly compliant with RubySpec:
    * `Enumerable#chunk`
    * `Enumerable#each_cons`
    * `Enumerable#minmax`
    * `Range#to_a` (#1246)
    * `Module` comparison methods: `#<` `#<=` `#<=>` `#>` `#>=`

* Operator methods (e.g. `+`, `<`, etc.) can be handled by `method_missing`

* `OpenStruct` - fixed `#method missing`, `#inspect`, `#to_s`, `#delete_field`. Fully compliant except for frozen and marshal behavior.

* Fix issue where passing a block after a parameter and a hash was causing block to not be passed (e.g. `method1 some_param, 'a' => 1, &block`)

* `Kernel#raise` now properly re-raises exceptions (regardless of how many levels deep you are) and works properly if supplied a class that has an exception method.

* `Exception#exception`, `Exception::exception`, `Exception#message`, and `Exception#to_s` are fully implemented

* Method defs issued inside `Module#instance_eval` and `Class#instance_eval`, and the respective `exec` now create class methods

* You can make direct JavaScript method calls on using the `recv.JS.method`syntax. Has support for method calls, final callback (as a block), property getter and setter (via `#[]` and `#[]=`), splats, JavaScript keywords (via the `::JS` module) and global functions (after `require "js"`).

* `Set#superset?`, `Set#subset?`, and the respective 'proper_' variant of each are now implemented

* Now with enabled arity checks calling a method with more arguments than those supported by its signature raises an `ArgumentError` as well.

* `NameError` and `NoMethodError` - add `#name` and `#args` attributes

* Previously arity checks would raise an error without clearing the block for a method, the could lead to strange bugs in case the error was rescued.

* `RegExp#match` now works correctly in multiline mode with white space

* `Regexp#===` returns false when the right hand side of the expression cannot be coereced to a string (instead of throwing a TypeError)

* `Regexp#options` has been optimized and correctly returns 0 when called on a Regexp literal without any options (e.g. //)

* Fix `Kernel#exit` to allow exit inside `#at_exit`

* `BasicObject#instance_eval` now compliant with a string argument (needs `require "opal-parser"`)

* Fixed `Native()` when used with `Array` instances containing native objects (which weren't wrapped properly) – #1212

* Adds Nashorn (Java 8+ Javascript engine) runner `bundle exec bin/opal -R nashorn -r nashorn hello.rb`

* Fixed a number of syntax errors (e.g. #1224 #1225 #1227 #1231 #1233 #1226)

* Fix `Array#to_n`, `Hash#to_n`, `Struct#to_n` when the object contains native objects (#1249)

* Internal cleanup and lots of bugs!

## 0.8.1 2015-10-12

* Use official Sprockets processor cache keys API:
    The old cache key hack has been removed.
    Add `Opal::Processor.cache_key` and `Opal::Processor.reset_cache_key!` to
    reset it as it’s cached but should change whenever `Opal::Config` changes.

* Fix an issue for which a Pathname was passed instead of a String to Sprockets.

## 0.8.0 2015-07-16

* Update to Sprockets v3.0.

* Delegate dependency management directly to Sprockets (when used) making sourcemaps swift again.
    This means code generated by sprockets will always need to be bootstrapped via `Opal.load` or `Opal.require`.
    Luckily `Opal::Processor.load_asset_code(sprockets, name)` does just that in the right way.

* Enable operator inlining by default in the compiler.

* Fix `Promise#always`.

* Update to Sprockets v3.0.

* Delegate dependency management directly to Sprockets (when used) making sourcemaps swift again.
    This means code generated by sprockets will always need to be bootstrapped via `Opal.load` or `Opal.require`.
    Luckily `Opal::Processor.load_asset_code(sprockets, name)` does just that in the right way.

* Enable operator inlining by default in the compiler.

* Fix `Promise#always`.

* Fix `String#split` when no match is found and a limit is provided

* Fix `require_tree(".")` when used from file at the root of the assets paths

* `Hash[]` implementation fully compliant with rubyspec

* Removed `minitest` from stdlib. It's not part of MRI and it never belonged there, checkout the `opal-minitest` gem instead.

* Parser: Allow trailing comma in paren arglists, after normal args as
    well as assoc args.

* Parser: Fix parsing of parens following divide operator without a
    space.

* Parser: Fix bug where keyword arguments could not be parsed if
    method definition did not have parens around arguments.

* Newly compliant with RubySpec:
    * `Array#bsearch`
    * `Array#combination`
    * `Array#permutation`
    * `Array#product`
    * `Array#rotate!`
    * `Array#rotate`
    * `Array#sample`
    * `Array#to_h`
    * `Array#values_at`
    * `Array#zip`
    * `Enumerator#with_index`
    * `Kernel#===`
    * `Kernel#Array`
    * `Kernel#Float`
    * `Kernel#Hash`
    * `Kernel#Integer`
    * `Kernel#String`
    * `Kernel#format`
    * `Kernel#sprintf`
    * `MatchData#==`
    * `MatchData#eql?`
    * `MatchData#values_at`
    * `Module#instance_methods`
    * `Regexp#match`
    * `String#%`
    * `String#===`
    * `String#==`
    * `String#[]`
    * `String#each_line`
    * `String#eql?`
    * `String#index`
    * `String#inspect`
    * `String#lines`
    * `String#match`
    * `String#next`
    * `String#oct`
    * `String#scan`
    * `String#slice`
    * `String#split`
    * `String#succ`
    * `String#to_i`
    * `String#try_convert`

* Misc corelib fixes:
    * `Module#const_get` accepts a scoped constant name
    * `Regexp#===` sets global match data vars

## 0.7.2 2015-04-23

* Remove Sprockets 3.0 support (focus moved to upcoming 0.8)

* Fix version number consistency.

## 0.7.1 2015-02-14

* CLI options `-d` and `-v` now set respectively `$DEBUG` and `$VERBOSE`

* Fixed a bug that would make the `-v` CLI option wait for STDIN input

* Add the `-E` / `--no-exit` CLI option to skip implicit `Kernel#exit` call

* Now the CLI implicitly calls `Kernel#exit` at the end of the script, thus making `at_exit` blocks be respected.

## 0.7.0 2015-02-01

* Stop keyword-arg variable names leaking to global javascript scope

* `Class#native_class` now also exposes `MyClass.new` (Ruby) as `Opal.global.MyClass.new()` (JS)

* Add CRuby (MRI) tests harness to start checking Opal against them too.

* Add Minitest to the stdlib.

* Add `Date#<=>` with specs.

* Show extended info and context upon parsing, compiling and building errors.

* Support keyword arguments in method calls and definitions.

* Fix `begin`/`rescue` blocks to evaluate to last expression.

* Add support for `RUBY_ENGINE/RUBY_PLATFORM != "opal"` pre-processor directives.

        if RUBY_ENGINE != "opal"
          # this code never compiles
        end

* Fix donating methods defined in modules. This ensures that if a class includes more than one module, then the methods defined on the class respect the order in which the modules are included.

* Improved support for recursive `Hash` for both `#inspect` and `#hash`.

* Optimized `Hash` implementation for `String` and `Symbol`, they have a separate hash-table in which they're used as both keys and hashes.

* Added real `#hash` / `eql?` support, previously was relying on `.toString()`.

* `String#to_proc` now uses `__send__` instead of `send` for calling
    methods on receivers.

* Deprecated `Opal::Sprockets::Environment`. It can easily be replaced by `Opal::Server` or by appending `Opal.paths` to a `Sprockets::Environment`:

        Sprockets::Environment.new.tap { |e| Opal.paths.each {|p| e.append_path(p)} }

* Add `Set` methods `#classify`, `#collect!`, `#map!`, `#subtract` `#replace`,
    `#difference` and `#eql?`

* Support `module_function` without args to toggle module functions.

* Fix bug where command calls with no space and sym arg were incorrectly parsed.

* Add some `StringScanner` methods.

* Add `Date#<<` and `Date#>>` implementations.

* Support nested directories using `require_tree` directive.

* Fix bug where Exception subclasses could not have methods defined on them.

* Fix symbols with interpolations `:"#{foo}"`

* Implement $1..N matchers and rewrite support for $~, $', $& and $\`.

* Implement `Regexp.last_match`.

* Fixed `-@` unary op. precedence with a numeric and followed by a method call (e.g. `-1.foo` was parsed as `-(1.foo)`)

* `require_relative` (with strings) is now preprocessed, expanded and added to `Compiler#requires`

* Rewritten the require system to respect requires position (previously all the requires were stacked up at the top of the file)

* Implement for-loop syntax

* Add Array#|

* Fix Range.new to raise `ArgumentError` on contructor values that cannot
    be compared

* Fix compiler bug where Contiguous strings were not getting concatenated.

* Cleanup generated code for constant access. All constant lookups now go through `$scope.get('CONST_NAME')` to produce cleaner code and a unified place for const missing dispatch.

* Remove `const_missing` option from compiler. All constant lookups are now strict.

* Add initial support for Module#autoload.

* Fix `Enumerator#with_index`, `Numeric#round`.

## 0.6.2 2014-04-25

* Added Range#size

* `opal` executable now reads STDIN when no file or `-e` are passed

* `opal` executable doesn't exit after showing version on `-v` if other options are passed

* (Internal) improved the mspec runner

## 0.6.1 2014-04-15

* Updated RubySpecs to master and added `rubysl-*` specs. Thanks to Mike Owens (@mieko)

* Added `Kernel#require_remote(url)` in `opal-parser` that requires files with basic synchronous ajax
    GET requests. It is used to load `<scripts type="text/ruby" src="…url…">`.

* Various parsing fixes (Hash parsing, `def` returns method name, cleanup `core/util`, Enumerator fixes)

* Added `#native_reader`, `#native_writer` and `#native_accessor`as class methods
    donated by `include Native`

* Added specs for Sprockets' processors (both .js.rb and .opalerb), backported from `opal-rails`

* Set 2.1.1 as RUBY_VERSION

* Add `opal-build` command utility to easily build libraries to js

* Add `opal-repl` to gemspec executables,
    previously was only available by using Opal from source

* Fix parsing `=>` in hash literals where it would sometimes incorrectly
    parse as a key name.

## 0.6.0 2014-03-05

* Fix parsing of escapes in single-strings ('foo\n'). Only ' and \
    characters now get escaped in single quoted strings. Also, more escape
    sequences in double-quoted strings are now supported: `\a`, `\v`, `\f`,
    `\e`, `\s`, octal (`\314`), hex (`\xff`) and unicode (`\u1234`).

* Sourcemaps revamp. Lexer now tracks column and line info for every token to
    produce much more accurate sourcemaps. All method calls are now located on
    the correct source line, and multi-line xstrings are now split to generate
    a map line-to-line for long inline javascript parts.

* Merged sprockets support from `opal-sprockets` directly into Opal. For the
    next release, the exernal `opal-sprockets` gem is no longer needed. This
    commit adds `Opal::Processor`, `Opal::Server` and `Opal::Environment`.

* Introduce pre-processed if directives to hide code from Opal. Two special
    constant checks now take place in the compiler. Either `RUBY_ENGINE` or
    `RUBY_PLATFORM` when `== "opal"`. Both if and unless statements can pick
    up these logic checks:

        if RUBY_ENGINE == "opal"
          # this code compiles
        else
          # this code never compiles
        end

    Unless:

        unless RUBY_ENGINE == "opal"
          # this code never compiles
        end

    This is particularly useful for avoiding `require()` statements being
    picked up, which are included at compile time.

* Add special `debugger` method to compiler. Compiles down to javascript
    `debugger` keyword to start in-browser debug console.

* Add missing string escapes to `read_escape` in lexer. Now most ruby escape
    sequences are properly detected and handled in string parsing.

* Disable escapes inside x-strings. This means no more double escaping all
    characters in x-strings and backticks. (`\n` => `\n`).

* Add `time.rb` to stdlib and moved `Time.parse()` and `Time.iso8601()`
    methods there.

* `!` is now treated as an unary method call on the object. Opal now parsed
    `!` as a def method name, and implements the method on `BasicObject`,
    `NilClass` and `Boolean`.

* Fixed bug where true/false as object literals from javascript were not
    correctly being detected as truthy/falsy respectively. This is due to the
    javascript "feature" where `new Boolean(false) !== false`.

* Moved `native.rb` to stdlib. Native support must now be explicitly required
    into Opal. `Native` is also now a module, instead of a top level class.
    Also added `Native::Object#respond_to?`.

* Remove all core `#as_json()` methods from `json.rb`. Added them externally
    to `opal-activesupport`.

* `Kernel#respond_to?` now calls `#respond_to_missing?` for compliance.

* Fix various `String` methods and add relevant rubyspecs for them. `#chars`,
    `#to_f`, `#clone`, `#split`.

* Fix `Array` method compliance: `#first`, `#fetch`, `#insert`, `#delete_at`,
    `#last`, `#splice`, `.try_convert`.

* Fix compliance of `Kernel#extend` and ensure it calls `#extended()` hook.

* Fix bug where sometimes the wrong regexp flags would be generated in the
    output javascript.

* Support parsing `__END__` constructs in ruby code, inside the lexer. The
    content is gathered up by use of the parser. The special constant `DATA`
    is then available inside the ruby code to read the content.

* Support single character strings (using ? prefix) with escaped characters.

* Fix lexer to detect dereferencing on local variables even when whitespace
    is present (`a = 0; a [0]` parses as a deference on a).

* Fix various `Struct` methods. Fixed `#each` and `#each_pair` to return
    self. Add `Struct.[]` as synonym for `Struct.new`.

* Implemented some `Enumerable` methods: `#collect_concat`, `#flat_map`,
    `#reject`, `#reverse_each`, `#partition` and `#zip`.

* Support any Tilt template for `index_path` in `Opal::Server`. All index
    files are now run through `Tilt` (now supports haml etc).

* Fix code generation of `op_asgn_1` calls (`foo[val] += 10`).

* Add `base64` to stdlib.

* Add promises implementation to stdlib.

* Add `Math` module to corelib.

* Use `//#` instead of `//@` deprecated syntax for sourceMappingURL.

* Implicitly require `erb` from stdlib when including erb templates.

* Fix `Regexp.escape` to also escape '(' character.

* Support '<' and '>' as matching pairs in string boundrys `%q<hi>`.

* `Opal::Server` no longer searches for an index file if not specified.

* Move `Math` and `Encoding` to stdlib. Can be required using
    `require 'math'`, etc.

* Fix some stdlib `Date` methods.

* Fix `Regexp.escape` to properly escape \n, \t, \r, \f characters.

* Add `Regexp.quote` as an alias of `escape`.

## 0.5.5 2013-11-25

* Fix regression: add `%i[foo bar]` style words back to lexer

* Move corelib from `opal/core` to `opal/corelib`. This stops files in
    `core/` clashing with user files.

## 0.5.4 2013-11-20

* Reverted `RUBY_VERSION` to `1.9.3`. Opal `0.6.0` will be the first release
    for `2.0.0`.

## 0.5.3 2013-11-12

* Opal now targets ruby 2.0.0

* Named function inside class body now generates with `$` prefix, e.g.
    `$MyClass`. This makes it easier to wrap/bridge native functions.

* Support Array subclasses

* Various fixes to `String`, `Kernel` and other core classes

* Fix `Method#call` to use correct receiver

* Fix `Module#define_method` to call `#to_proc` on explicit argument

* Fix `super()` dispatches on class methods

* Support `yield()` calls from inside a block (inside a method)

* Cleanup string parsing inside lexer

* Cleanup parser/lexer to use `t` and `k` prefixes for all tokens

## 0.5.2 2013-11-11

* Include native into corelib for 0.5.x

## 0.5.1 2013-11-10

* Move all corelib under `core/` directory to prevent filename clashes with
    `require`

* Move `native.rb` into stdlib - must now be explicitly required

* Implement `BasicObject#__id__`

* Cleanup and fix various `Enumerable` methods

## 0.5.0 2013-11-03

* WIP: https://gist.github.com/elia/7747460

## 0.4.2 2013-07-03

* Added `Kernel#rand`. (fntzr)

* Restored the `bin/opal` executable in gemspec.

* Now `.valueOf()` is used in `#to_n` of Boolean, Numeric, Regexp and String
    to return the naked JavaScript value instead of a wrapping object.

* Parser now wraps or-ops in paranthesis to stop variable order from
    leaking out when minified by uglify. We now have code in this
    format: `(((tmp = lhs) !== false || !==nil) ? tmp : rhs)`.

## 0.4.1 2013-06-16

* Move sprockets logic out to external opal-sprockets gem. That now
    handles the compiling and loading of opal files in sprockets.

## 0.4.0 2013-06-15

* Added fragments to parser. All parser methods now generate one or
    more Fragments which store the original sexp. This allows us to
    enumerate over them after parsing to map generated lines back to
    original line numbers.

* Reverted `null` for `nil`. Too buggy at this time.

* Add Opal::SprocketsParser as Parser subclass for handling parsing
    for sprockets environment. This subclass handles require statements
    and stores them for sprockets to use.

* Add :irb option to parser to keep top level lvars stored inside
    opal runtime so that an irb session can be persisted and maintain
    access to local variables.

* Add Opal::Environment#use_gem() helper to add a gem to opals load
    path.

* Stop pre-setting ivars to `nil`. This is no longer needed as `nil`
    is now `null` or `undefined`.

* Use `null` as `nil` in opal. This allows us to send methods to
    `null` and `undefined`, and both act as `nil`. This makes opal a
    much better javascript citizen. **REVERTED**

* Add Enumerable#none? with specs.

* Add Opal.block_send() runtime helper for sending methods to an
    object which uses a block.

* Remove \_klass variable for denoting ruby classes, and use
    constructor instead. constructor is a javascript property used for
    the same purpose, and this makes opal fit in as a better js citizen.

* Add Class.bridge\_class method to bridge a native constructor into an
    opal class which will set it up with all methods from Object, as
    well as giving it a scope and name.

* Added native #[]= and #to_h methods, for setting properties and
    converting to a hash respectivaly.

* Fix bug where '::' was parsed as :colon2 instead of :colon3 when in
    an args scope. Fixes #213

* Remove lots of properties added to opal classes. This makes normal
    js constructors a lot closer to opal classes, making is easier to
    treat js classes as opal classes.

* Merge Hash.from_native into Hash.new

## 0.3.44 2013-05-31

* Cleanup runtime, and remove various flags and functions from opal
    objects and classes (moving them to runtime methods).

* Remove some activesupport methods into external lib.

* Add/fix lots of String methods, with specs.

* Add more methods to MatchData class.

* Implement $' and $` variables.

* Opal can now call methods on all native objects, via method missing
    dispatcher.

* Add Opal::Environment as custom sprockets subclass which adds all
    opal load paths automatically.

## 0.3.43 2013-05-02

* Stop inlining respond_to? inside the parser. This now fully respects
    an object overriding respond_to?.

* Expose `Opal.eval()` function when parser is loaded for parsing
    and running strings of ruby code.

* Add erb to corelib (as well as compiler to gem lib). ERB files with
    .opalerb extension will automatically be compiled into Template
    constant.

* Added some examples into examples/ dir.

* Add Opal.send() javascript function for sending methods to ruby
    objects.

* Native class for wrapping and interacting with native objects and
    function calls.

* Add local_storage to stdlib as a basic wrapper around localStorage.

* Make method_missing more performant by reusing same dispatch function
    instead of reallocating one for each run.

* Fix Kernel#format to work in firefox. String.prototype.replace() had
    different semantics for empty matching groups which was breaking
    Kernel#format.

## 0.3.42 2013-03-21

* Fix/add lots of language specs.

* Seperate sprockets support out to opal-sprockets gem.

* Support %r[foo] style regexps.

* Use mspec to run specs on corelib and runtime. Rubyspecs are now
    used, where possible to be as compliant as possible.

## 0.3.41 2013-02-26

* Remove bin/opal - no longer required for building sources.

* Depreceate Opal::Environment. The Opal::Server class provides a better
    method of using the opal load paths. Opal.paths still stores a list of
    load paths for generic sprockets based apps to use.

## 0.3.40 2013-02-23

* Add Opal::Server as an easy to configure rack server for testing and
    running Opal based apps.

* Added optional arity check mode for parser. When turned on, every method
    will have code which checks the argument arity. Off by default.

* Exception subclasses now relfect their name in webkit/firefox debuggers
    to show both their class name and message.

* Add Class#const_set. Trying to access undefined constants by a literal
    constant will now also raise a NameError.

## 0.3.39 2013-02-20

* Fix bug where methods defined on a parent class after subclass was defined
    would not given subclass access to method. Subclasses are now also tracked
    by superclass, by a private '_inherited' property.

* Fix bug where classes defined by `Class.new` did not have a constant scope.

* Move Date out of opal.rb loading, as it is part of stdlib not corelib.

* Fix for defining methods inside metaclass, or singleton_class scopes.

## 0.3.38 2013-02-13

* Add Native module used for wrapping objects to forward calls as native
    calls.

* Support method_missing for all objects. Feature can be enabled/disabled on
    Opal::Processor.

* Hash can now use any ruby object as a key.

* Move to Sprockets based building via `Opal::Processor`.<|MERGE_RESOLUTION|>--- conflicted
+++ resolved
@@ -1,10 +1,8 @@
 ## 0.10.0 (edge)
 
-<<<<<<< HEAD
 * Fixed inheritance for Array subclasses.
-=======
+
 * Always populate all stub_subscribers with all method stubs, as a side effect of this now `method_missing` on bridged classes now works reliably (#1273)
->>>>>>> 0643aa46
 
 * Make it easier to add custom runners for the CLI (#1261)
 
