# Change Log

All notable changes to this project will be documented in this file.
This project *tries* to adhere to [Semantic Versioning](http://semver.org/), even before v1.0.

Changes are grouped as follows:
- **Added** for new features.
- **Changed** for changes in existing functionality.
- **Deprecated** for once-stable features removed in upcoming releases.
- **Removed** for deprecated features removed in this release.
- **Fixed** for any bug fixes.
- **Security** to invite users to upgrade in case of vulnerabilities.

<!--
Whitespace conventions:
- 4 spaces before ## titles
- 2 spaces before ### titles
- 2 spaces before ### titles
- 1 spaces before normal text
 -->




## [0.10.0] - Unreleased


### Added

- Internal runtime cleanup (#1241)
- Make it easier to add custom runners for the CLI (#1261)
- Add Rack v2 compatibility (#1260)
- Newly compliant with the Ruby Spec Suite:
    * `Array#slice!`
    * `Array#repeated_combination`
    * `Array#repeated_permutation`
    * `Array#sort_by!`
    * `Enumerable#sort`
    * `Enumerable#max`
    * `Enumerable#each_entry` (#1303)
    * `Module#const_set`
- Add `-L` / `--library` option to compile only the code of the library (#1281)
- Implement `Kernel.open` method (#1218)
- Generate meaningful names for functions representing Ruby methods
- Implement `Pathname#join` and `Pathname#+` methods (#1301)
- Added support for `begin;rescue;else;end`.
<<<<<<< HEAD
- Implement `File.extname` method (#1219)
=======
- Implement File.extname method (#1219)
- Added support for keyword arguments as lambda parameters.
>>>>>>> 7d1288bb


### Fixed

- Fix using more than two `rescue` in sequence (#1269)
- Fixed inheritance for `Array` subclasses.
- Always populate all stub_subscribers with all method stubs, as a side effect of this now `method_missing` on bridged classes now works reliably (#1273)
- Fix `Hash#instance_variables` to not return `#default` and `#default_proc` (#1258)
- Fix `Module#name` when constant was created using `Opal.cdecl` (constant declare) like `ChildClass = Class.new(BaseClass)` (#1259)
- Fix issue with JavaScript `nil` return paths being treated as true (#1274)
- Fix `Array#to_n`, `Hash#to_n`, `Struct#to_n` when the object contains native objects (#1249, #1256)
- `break` semantics are now correct, except for the case in which a lambda containing a `break` is passed to a `yield` (#1250)
- Avoid double "/" when `Opal::Sprockets.javascript_include_tag` receives a prefix with a trailing slash.
- Fixed context of evaluation for `Kernel#eval` and `BasicObject#instance_eval`
- Fix `Module#===` to use all ancestors of the passed object (#1284)
- Fix `Struct.new` to be almost compatible with Rubyspec (#1251)
- Fix `Enumerator#with_index` to return the result of the previously called method.
- Improved `Date.parse` to cover most date formatting cases.
- Fixed `Module#const_get` for dynamically created constants.
- Fixed `File.dirname` to return joined String instead of Array.
- Fixed multiple assignment for constants, i.e., allowing `A, B = 1, 2`.
- Fixed `Number#[]` with negative number. Now `(-1)[1]` returns 1.




## [0.9.2] - 2016-01-10


### Fixed
- Rebuilt the gem with Ruby 2.2 as building with 2.3 would make the gem un-installable




## [0.9.1] - 2016-01-09


### Fixed
- Backport rack2 compatibility (#1260)
- Fixed issue with JS nil return paths being treated as true (#1274)
- Fix using more than two `rescue` in sequence (#1269)




## [0.9.0] - 2015-12-20


### Added

- A `console` wrapper has been added to the stdlib, requiring it will make available the `$console` global variable.
- `method_added`, `method_removed` and `method_undefined` reflection now works.
- `singleton_method_added`, `singleton_method_removed` and `singleton_method_undefined` reflection now works.
- Now you can bridge a native class to a Ruby class that inherits from another Ruby class
- `Numeric` semantics are now compliant with Ruby.
- `Complex` has been fully implemented.
- `Rational` has been fully implemented.
- `Kernel#raise` now properly re-raises exceptions (regardless of how many levels deep you are) and works properly if supplied a class that has an exception method.
- `Exception#exception`, `Exception::exception`, `Exception#message`, and `Exception#to_s` are fully implemented
- You can make direct JavaScript method calls on using the `recv.JS.method`syntax. Has support for method calls, final callback (as a block), property getter and setter (via `#[]` and `#[]=`), splats, JavaScript keywords (via the `::JS` module) and global functions (after `require "js"`).
- `Set#superset?`, `Set#subset?`, and the respective `proper_` variant of each are now implemented
- `NameError` and `NoMethodError` - add `#name` and `#args` attributes
- `RegExp#match` now works correctly in multiline mode with white space
- `BasicObject#instance_eval` now can accept a string argument (after `require "opal-parser"`)
- Adds Nashorn (Java 8+ Javascript engine) runner `bundle exec bin/opal -R nashorn -r nashorn hello.rb`

- Newly compliant with the Ruby Spec Suite:
    * `Enumerable#chunk`
    * `Enumerable#each_cons`
    * `Enumerable#minmax`
    * `Range#to_a` (#1246)
    * `Module` comparison methods: `#<` `#<=` `#<=>` `#>` `#>=`
    - `OpenStruct#method_missing`
    - `OpenStruct#inspect`
    - `OpenStruct#to_s`
    - `OpenStruct#delete_field`


### Changed

- Renamed:
    - `Hash.keys` => `Hash.$$keys`
    - `Hash.map` => `Hash.$$map`
    - `Hash.smap` => `Hash.$$smap`
- `Kernel#pp` no longer forwards arguments directly to `console.log`, this behavior has been replaced by stdlib's own `console.rb` (see above).
- `Opal::Sprockets.javascript_include_tag` has been added to allow easy debug mode (i.e. with source maps) when including a sprockets asset into an HTML page.


### Deprecated

- `Opal::Processor.load_asset_code(sprockets, name)` has been deprecated in favor of `Opal::Sprockets.load_asset(name, sprockets)`.


### Fixed

- Fixed usage of JavaScript keywords as instance variable names for:
    - `Kernel#instance_variable_set`
    - `Kernel#instance_variable_get`
    - `Kernel#instance_variables`
- `Struct#hash` now works properly based on struct contents
- No longer crashes when calling a method with an opt arg followed by an optional kwarg when called without the kwarg
- Operator methods (e.g. `+`, `<`, etc.) can be handled by `method_missing`
- Fix issue where passing a block after a parameter and a hash was causing block to not be passed (e.g. `method1 some_param, 'a' => 1, &block`)
- Method defs issued inside `Module#instance_eval` and `Class#instance_eval`, and the respective `exec` now create class methods
- Now with enabled arity checks calling a method with more arguments than those supported by its signature raises an `ArgumentError` as well.
- Previously arity checks would raise an error without clearing the block for a method, that could lead to strange bugs in case the error was rescued.
- `Regexp#===` returns false when the right hand side of the expression cannot be coereced to a string (instead of throwing a `TypeError`)
- `Regexp#options` has been optimized and correctly returns 0 when called on a Regexp literal without any options (e.g. `//`)
- Fix `Kernel#exit` to allow exit inside `#at_exit`
- Fixed a number of syntax errors (e.g. #1224 #1225 #1227 #1231 #1233 #1226)
- Fixed `Native()` when used with `Array` instances containing native objects (which weren't wrapped properly) – #1212
- Fix `Array#to_n`, `Hash#to_n`, `Struct#to_n` when the object contains native objects (#1249)
- Internal cleanup and lots of bugs!




## [0.8.1] - 2015-10-12


### Removed

- Use official Sprockets processor cache keys API:
    The old cache key hack has been removed.
    Add `Opal::Processor.cache_key` and `Opal::Processor.reset_cache_key!` to
    reset it as it’s cached but should change whenever `Opal::Config` changes.

### Fixed

- Fix an issue for which a Pathname was passed instead of a String to Sprockets.




## [0.8.0] - 2015-07-16


### Added

- `Hash[]` implementation fully compliant with rubyspec

- Newly compliant with the Ruby Spec Suite:
    - `Array#bsearch`
    - `Array#combination`
    - `Array#permutation`
    - `Array#product`
    - `Array#rotate!`
    - `Array#rotate`
    - `Array#sample`
    - `Array#to_h`
    - `Array#values_at`
    - `Array#zip`
    - `Enumerator#with_index`
    - `Kernel#===`
    - `Kernel#Array`
    - `Kernel#Float`
    - `Kernel#Hash`
    - `Kernel#Integer`
    - `Kernel#String`
    - `Kernel#format`
    - `Kernel#sprintf`
    - `MatchData#==`
    - `MatchData#eql?`
    - `MatchData#values_at`
    - `Module#instance_methods`
    - `Regexp#match`
    - `String#%`
    - `String#===`
    - `String#==`
    - `String#[]`
    - `String#each_line`
    - `String#eql?`
    - `String#index`
    - `String#inspect`
    - `String#lines`
    - `String#match`
    - `String#next`
    - `String#oct`
    - `String#scan`
    - `String#slice`
    - `String#split`
    - `String#succ`
    - `String#to_i`
    - `String#try_convert`


### Changed

- Updated to Sprockets v3.0.
- Enable operator inlining by default in the compiler.


### Removed

- Removed `minitest` from stdlib. It's not part of MRI and it never belonged there, checkout the `opal-minitest` gem instead.


### Fixed

- Delegate dependency management directly to Sprockets (when used) making sourcemaps swift again.
    This means code generated by sprockets will always need to be bootstrapped via `Opal.load` or `Opal.require`.
    Luckily `Opal::Processor.load_asset_code(sprockets, name)` does just that in the right way.
- Fix `Promise#always`.
- Fix `String#split` when no match is found and a limit is provided
- Fix `require_tree(".")` when used from file at the root of the assets paths
- Parser: Allow trailing comma in paren arglists, after normal args as well as assoc args.
- Parser: Fix parsing of parens following divide operator without a space.
- Parser: Fix bug where keyword arguments could not be parsed if method definition did not have parens around arguments.
-  `Module#const_get` now accepts a scoped constant name
-  `Regexp#===` sets global match data vars





## [0.7.2] - 2015-04-23

- Remove Sprockets 3.0 support (focus moved to upcoming 0.8)
- Fix version number consistency.


## [0.7.1] - 2015-02-14

- CLI options `-d` and `-v` now set respectively `$DEBUG` and `$VERBOSE`
- Fixed a bug that would make the `-v` CLI option wait for STDIN input
- Add the `-E` / `--no-exit` CLI option to skip implicit `Kernel#exit` call
- Now the CLI implicitly calls `Kernel#exit` at the end of the script, thus making `at_exit` blocks be respected.


## [0.7.0] - 2015-02-01

- Stop keyword-arg variable names leaking to global javascript scope

- `Class#native_class` now also exposes `MyClass.new` (Ruby) as `Opal.global.MyClass.new()` (JS)

- Add CRuby (MRI) tests harness to start checking Opal against them too.

- Add Minitest to the stdlib.

- Add `Date#<=>` with specs.

- Show extended info and context upon parsing, compiling and building errors.

- Support keyword arguments in method calls and definitions.

- Fix `begin`/`rescue` blocks to evaluate to last expression.

- Add support for `RUBY_ENGINE/RUBY_PLATFORM != "opal"` pre-processor directives.

        if RUBY_ENGINE != "opal"
          # this code never compiles
        end

- Fix donating methods defined in modules. This ensures that if a class includes more than one module, then the methods defined on the class respect the order in which the modules are included.

- Improved support for recursive `Hash` for both `#inspect` and `#hash`.

- Optimized `Hash` implementation for `String` and `Symbol`, they have a separate hash-table in which they're used as both keys and hashes.

- Added real `#hash` / `eql?` support, previously was relying on `.toString()`.

- `String#to_proc` now uses `__send__` instead of `send` for calling
    methods on receivers.

- Deprecated `Opal::Sprockets::Environment`. It can easily be replaced by `Opal::Server` or by appending `Opal.paths` to a `Sprockets::Environment`:

        Sprockets::Environment.new.tap { |e| Opal.paths.each {|p| e.append_path(p)} }

- Add `Set` methods `#classify`, `#collect!`, `#map!`, `#subtract` `#replace`,
    `#difference` and `#eql?`

- Support `module_function` without args to toggle module functions.

- Fix bug where command calls with no space and sym arg were incorrectly parsed.

- Add some `StringScanner` methods.

- Add `Date#<<` and `Date#>>` implementations.

- Support nested directories using `require_tree` directive.

- Fix bug where Exception subclasses could not have methods defined on them.

- Fix symbols with interpolations `:"#{foo}"`

- Implement $1..N matchers and rewrite support for $~, $', $& and $\`.

- Implement `Regexp.last_match`.

- Fixed `-@` unary op. precedence with a numeric and followed by a method call (e.g. `-1.foo` was parsed as `-(1.foo)`)

- `require_relative` (with strings) is now preprocessed, expanded and added to `Compiler#requires`

- Rewritten the require system to respect requires position (previously all the requires were stacked up at the top of the file)

- Implement for-loop syntax

- Add Array#|

- Fix Range.new to raise `ArgumentError` on contructor values that cannot
    be compared

- Fix compiler bug where Contiguous strings were not getting concatenated.

- Cleanup generated code for constant access. All constant lookups now go through `$scope.get('CONST_NAME')` to produce cleaner code and a unified place for const missing dispatch.

- Remove `const_missing` option from compiler. All constant lookups are now strict.

- Add initial support for Module#autoload.

- Fix `Enumerator#with_index`, `Numeric#round`.


## [0.6.2] - 2014-04-25

- Added Range#size

- `opal` executable now reads STDIN when no file or `-e` are passed

- `opal` executable doesn't exit after showing version on `-v` if other options are passed

- (Internal) improved the mspec runner


## [0.6.1] - 2014-04-15

- Updated RubySpec to master and added `rubysl-*` specs. Thanks to Mike Owens (@mieko)

- Added `Kernel#require_remote(url)` in `opal-parser` that requires files with basic synchronous ajax
    GET requests. It is used to load `<scripts type="text/ruby" src="…url…">`.

- Various parsing fixes (Hash parsing, `def` returns method name, cleanup `core/util`, Enumerator fixes)

- Added `#native_reader`, `#native_writer` and `#native_accessor`as class methods
    donated by `include Native`

- Added specs for Sprockets' processors (both .js.rb and .opalerb), backported from `opal-rails`

- Set 2.1.1 as RUBY_VERSION

- Add `opal-build` command utility to easily build libraries to js

- Add `opal-repl` to gemspec executables,
    previously was only available by using Opal from source

- Fix parsing `=>` in hash literals where it would sometimes incorrectly
    parse as a key name.


## [0.6.0] - 2014-03-05

- Fix parsing of escapes in single-strings ('foo\n'). Only ' and \
    characters now get escaped in single quoted strings. Also, more escape
    sequences in double-quoted strings are now supported: `\a`, `\v`, `\f`,
    `\e`, `\s`, octal (`\314`), hex (`\xff`) and unicode (`\u1234`).

- Sourcemaps revamp. Lexer now tracks column and line info for every token to
    produce much more accurate sourcemaps. All method calls are now located on
    the correct source line, and multi-line xstrings are now split to generate
    a map line-to-line for long inline javascript parts.

- Merged sprockets support from `opal-sprockets` directly into Opal. For the
    next release, the exernal `opal-sprockets` gem is no longer needed. This
    commit adds `Opal::Processor`, `Opal::Server` and `Opal::Environment`.

- Introduce pre-processed if directives to hide code from Opal. Two special
    constant checks now take place in the compiler. Either `RUBY_ENGINE` or
    `RUBY_PLATFORM` when `== "opal"`. Both if and unless statements can pick
    up these logic checks:

        if RUBY_ENGINE == "opal"
          # this code compiles
        else
          # this code never compiles
        end

    Unless:

        unless RUBY_ENGINE == "opal"
          # this code never compiles
        end

    This is particularly useful for avoiding `require()` statements being
    picked up, which are included at compile time.

- Add special `debugger` method to compiler. Compiles down to javascript
    `debugger` keyword to start in-browser debug console.

- Add missing string escapes to `read_escape` in lexer. Now most ruby escape
    sequences are properly detected and handled in string parsing.

- Disable escapes inside x-strings. This means no more double escaping all
    characters in x-strings and backticks. (`\n` => `\n`).

- Add `time.rb` to stdlib and moved `Time.parse()` and `Time.iso8601()`
    methods there.

- `!` is now treated as an unary method call on the object. Opal now parsed
    `!` as a def method name, and implements the method on `BasicObject`,
    `NilClass` and `Boolean`.

- Fixed bug where true/false as object literals from javascript were not
    correctly being detected as truthy/falsy respectively. This is due to the
    javascript "feature" where `new Boolean(false) !== false`.

- Moved `native.rb` to stdlib. Native support must now be explicitly required
    into Opal. `Native` is also now a module, instead of a top level class.
    Also added `Native::Object#respond_to?`.

- Remove all core `#as_json()` methods from `json.rb`. Added them externally
    to `opal-activesupport`.

- `Kernel#respond_to?` now calls `#respond_to_missing?` for compliance.

- Fix various `String` methods and add relevant rubyspecs for them. `#chars`,
    `#to_f`, `#clone`, `#split`.

- Fix `Array` method compliance: `#first`, `#fetch`, `#insert`, `#delete_at`,
    `#last`, `#splice`, `.try_convert`.

- Fix compliance of `Kernel#extend` and ensure it calls `#extended()` hook.

- Fix bug where sometimes the wrong regexp flags would be generated in the
    output javascript.

- Support parsing `__END__` constructs in ruby code, inside the lexer. The
    content is gathered up by use of the parser. The special constant `DATA`
    is then available inside the ruby code to read the content.

- Support single character strings (using ? prefix) with escaped characters.

- Fix lexer to detect dereferencing on local variables even when whitespace
    is present (`a = 0; a [0]` parses as a deference on a).

- Fix various `Struct` methods. Fixed `#each` and `#each_pair` to return
    self. Add `Struct.[]` as synonym for `Struct.new`.

- Implemented some `Enumerable` methods: `#collect_concat`, `#flat_map`,
    `#reject`, `#reverse_each`, `#partition` and `#zip`.

- Support any Tilt template for `index_path` in `Opal::Server`. All index
    files are now run through `Tilt` (now supports haml etc).

- Fix code generation of `op_asgn_1` calls (`foo[val] += 10`).

- Add `base64` to stdlib.

- Add promises implementation to stdlib.

- Add `Math` module to corelib.

- Use `//#` instead of `//@` deprecated syntax for sourceMappingURL.

- Implicitly require `erb` from stdlib when including erb templates.

- Fix `Regexp.escape` to also escape '(' character.

- Support '<' and '>' as matching pairs in string boundrys `%q<hi>`.

- `Opal::Server` no longer searches for an index file if not specified.

- Move `Math` and `Encoding` to stdlib. Can be required using
    `require 'math'`, etc.

- Fix some stdlib `Date` methods.

- Fix `Regexp.escape` to properly escape \n, \t, \r, \f characters.

- Add `Regexp.quote` as an alias of `escape`.


## [0.5.5] - 2013-11-25

- Fix regression: add `%i[foo bar]` style words back to lexer

- Move corelib from `opal/core` to `opal/corelib`. This stops files in
    `core/` clashing with user files.


## [0.5.4] - 2013-11-20

- Reverted `RUBY_VERSION` to `1.9.3`. Opal `0.6.0` will be the first release
    for `2.0.0`.


## [0.5.3] - 2013-11-12

- Opal now targets ruby 2.0.0

- Named function inside class body now generates with `$` prefix, e.g.
    `$MyClass`. This makes it easier to wrap/bridge native functions.

- Support Array subclasses

- Various fixes to `String`, `Kernel` and other core classes

- Fix `Method#call` to use correct receiver

- Fix `Module#define_method` to call `#to_proc` on explicit argument

- Fix `super()` dispatches on class methods

- Support `yield()` calls from inside a block (inside a method)

- Cleanup string parsing inside lexer

- Cleanup parser/lexer to use `t` and `k` prefixes for all tokens


## [0.5.2] - 2013-11-11

- Include native into corelib for 0.5.x


## [0.5.1] - 2013-11-10

- Move all corelib under `core/` directory to prevent filename clashes with
    `require`

- Move `native.rb` into stdlib - must now be explicitly required

- Implement `BasicObject#__id__`

- Cleanup and fix various `Enumerable` methods


## [0.5.0] - 2013-11-03

- WIP: https://gist.github.com/elia/7747460


## [0.4.2] - 2013-07-03

- Added `Kernel#rand`. (fntzr)

- Restored the `bin/opal` executable in gemspec.

- Now `.valueOf()` is used in `#to_n` of Boolean, Numeric, Regexp and String
    to return the naked JavaScript value instead of a wrapping object.

- Parser now wraps or-ops in paranthesis to stop variable order from
    leaking out when minified by uglify. We now have code in this
    format: `(((tmp = lhs) !== false || !==nil) ? tmp : rhs)`.


## [0.4.1] - 2013-06-16

- Move sprockets logic out to external opal-sprockets gem. That now
    handles the compiling and loading of opal files in sprockets.


## [0.4.0] - 2013-06-15

- Added fragments to parser. All parser methods now generate one or
    more Fragments which store the original sexp. This allows us to
    enumerate over them after parsing to map generated lines back to
    original line numbers.

- Reverted `null` for `nil`. Too buggy at this time.

- Add Opal::SprocketsParser as Parser subclass for handling parsing
    for sprockets environment. This subclass handles require statements
    and stores them for sprockets to use.

- Add :irb option to parser to keep top level lvars stored inside
    opal runtime so that an irb session can be persisted and maintain
    access to local variables.

- Add Opal::Environment#use_gem() helper to add a gem to opals load
    path.

- Stop pre-setting ivars to `nil`. This is no longer needed as `nil`
    is now `null` or `undefined`.

- Use `null` as `nil` in opal. This allows us to send methods to
    `null` and `undefined`, and both act as `nil`. This makes opal a
    much better javascript citizen. **REVERTED**

- Add Enumerable#none? with specs.

- Add Opal.block_send() runtime helper for sending methods to an
    object which uses a block.

- Remove \_klass variable for denoting ruby classes, and use
    constructor instead. constructor is a javascript property used for
    the same purpose, and this makes opal fit in as a better js citizen.

- Add Class.bridge\_class method to bridge a native constructor into an
    opal class which will set it up with all methods from Object, as
    well as giving it a scope and name.

- Added native #[]= and #to_h methods, for setting properties and
    converting to a hash respectivaly.

- Fix bug where '::' was parsed as :colon2 instead of :colon3 when in
    an args scope. Fixes #213

- Remove lots of properties added to opal classes. This makes normal
    js constructors a lot closer to opal classes, making is easier to
    treat js classes as opal classes.

- Merge Hash.from_native into Hash.new


## [0.3.44] - 2013-05-31

- Cleanup runtime, and remove various flags and functions from opal
    objects and classes (moving them to runtime methods).

- Remove some activesupport methods into external lib.

- Add/fix lots of String methods, with specs.

- Add more methods to MatchData class.

- Implement $' and $` variables.

- Opal can now call methods on all native objects, via method missing
    dispatcher.

- Add Opal::Environment as custom sprockets subclass which adds all
    opal load paths automatically.


## [0.3.43] - 2013-05-02

- Stop inlining respond_to? inside the parser. This now fully respects
    an object overriding respond_to?.

- Expose `Opal.eval()` function when parser is loaded for parsing
    and running strings of ruby code.

- Add erb to corelib (as well as compiler to gem lib). ERB files with
    .opalerb extension will automatically be compiled into Template
    constant.

- Added some examples into examples/ dir.

- Add Opal.send() javascript function for sending methods to ruby
    objects.

- Native class for wrapping and interacting with native objects and
    function calls.

- Add local_storage to stdlib as a basic wrapper around localStorage.

- Make method_missing more performant by reusing same dispatch function
    instead of reallocating one for each run.

- Fix Kernel#format to work in firefox. String.prototype.replace() had
    different semantics for empty matching groups which was breaking
    Kernel#format.


## [0.3.42] - 2013-03-21

- Fix/add lots of language specs.

- Seperate sprockets support out to opal-sprockets gem.

- Support %r[foo] style regexps.

- Use mspec to run specs on corelib and runtime. Rubyspecs are now
    used, where possible to be as compliant as possible.


## [0.3.41] - 2013-02-26

- Remove bin/opal - no longer required for building sources.

- Depreceate Opal::Environment. The Opal::Server class provides a better
    method of using the opal load paths. Opal.paths still stores a list of
    load paths for generic sprockets based apps to use.


## [0.3.40] - 2013-02-23

- Add Opal::Server as an easy to configure rack server for testing and
    running Opal based apps.

- Added optional arity check mode for parser. When turned on, every method
    will have code which checks the argument arity. Off by default.

- Exception subclasses now relfect their name in webkit/firefox debuggers
    to show both their class name and message.

- Add Class#const_set. Trying to access undefined constants by a literal
    constant will now also raise a NameError.


## [0.3.39] - 2013-02-20

- Fix bug where methods defined on a parent class after subclass was defined
    would not given subclass access to method. Subclasses are now also tracked
    by superclass, by a private '_inherited' property.

- Fix bug where classes defined by `Class.new` did not have a constant scope.

- Move Date out of opal.rb loading, as it is part of stdlib not corelib.

- Fix for defining methods inside metaclass, or singleton_class scopes.


## [0.3.38] - 2013-02-13

- Add Native module used for wrapping objects to forward calls as native calls.

- Support method_missing for all objects. Feature can be enabled/disabled on `Opal::Processor`.

- Hash can now use any ruby object as a key.

- Move to Sprockets based building via `Opal::Processor`.




[0.10.0]: https://github.com/opal/opal/compare/v0.9.2...HEAD
[0.9.2]: https://github.com/opal/opal/compare/v0.9.1...v0.9.2
[0.9.1]: https://github.com/opal/opal/compare/v0.9.0...v0.9.1
[0.9.0]: https://github.com/opal/opal/compare/v0.8.1...v0.9.0
[0.8.1]: https://github.com/opal/opal/compare/v0.8.0...v0.8.1
[0.8.0]: https://github.com/opal/opal/compare/v0.7.2...v0.8.0
[0.7.2]: https://github.com/opal/opal/compare/v0.7.1...v0.7.2
[0.7.1]: https://github.com/opal/opal/compare/v0.7.0...v0.7.1
[0.7.0]: https://github.com/opal/opal/compare/v0.6.3...v0.7.0
[0.6.3]: https://github.com/opal/opal/compare/v0.6.2...v0.6.3
[0.6.2]: https://github.com/opal/opal/compare/v0.6.1...v0.6.2
[0.6.1]: https://github.com/opal/opal/compare/v0.6.0...v0.6.1
[0.6.0]: https://github.com/opal/opal/compare/v0.5.5...v0.6.0
[0.5.5]: https://github.com/opal/opal/compare/v0.5.4...v0.5.5
[0.5.4]: https://github.com/opal/opal/compare/v0.5.3...v0.5.4
[0.5.3]: https://github.com/opal/opal/compare/v0.5.2...v0.5.3
[0.5.2]: https://github.com/opal/opal/compare/v0.5.1...v0.5.2
[0.5.1]: https://github.com/opal/opal/compare/v0.5.0...v0.5.1
[0.5.0]: https://github.com/opal/opal/compare/v0.4.4...v0.5.0
[0.4.4]: https://github.com/opal/opal/compare/v0.4.3...v0.4.4
[0.4.3]: https://github.com/opal/opal/compare/v0.4.2...v0.4.3
[0.4.2]: https://github.com/opal/opal/compare/v0.4.1...v0.4.2
[0.4.1]: https://github.com/opal/opal/compare/v0.4.0...v0.4.1
[0.4.0]: https://github.com/opal/opal/compare/v0.3.8...v0.4.0
[0.3.8]: https://github.com/opal/opal/compare/v0.3.7...v0.3.8
[0.3.7]: https://github.com/opal/opal/compare/v0.3.6...v0.3.7
[0.3.6]: https://github.com/opal/opal/compare/v0.3.5...v0.3.6
[0.3.5]: https://github.com/opal/opal/compare/v0.3.44...v0.3.5
[0.3.44]: https://github.com/opal/opal/compare/v0.3.43...v0.3.44
[0.3.43]: https://github.com/opal/opal/compare/v0.3.42...v0.3.43
[0.3.42]: https://github.com/opal/opal/compare/v0.3.41...v0.3.42
[0.3.41]: https://github.com/opal/opal/compare/v0.3.40...v0.3.41
[0.3.40]: https://github.com/opal/opal/compare/v0.3.4...v0.3.40
[0.3.4]: https://github.com/opal/opal/compare/v0.3.39...v0.3.4
[0.3.39]: https://github.com/opal/opal/compare/v0.3.38...v0.3.39
[0.3.38]: https://github.com/opal/opal/compare/v0.3.37...v0.3.38
[0.3.37]: https://github.com/opal/opal/compare/v0.3.36...v0.3.37
[0.3.36]: https://github.com/opal/opal/compare/v0.3.35...v0.3.36
[0.3.35]: https://github.com/opal/opal/compare/v0.3.34...v0.3.35
[0.3.34]: https://github.com/opal/opal/compare/v0.3.33...v0.3.34
[0.3.33]: https://github.com/opal/opal/compare/v0.3.32...v0.3.33
[0.3.32]: https://github.com/opal/opal/compare/v0.3.31...v0.3.32
[0.3.31]: https://github.com/opal/opal/compare/v0.3.30...v0.3.31
[0.3.30]: https://github.com/opal/opal/compare/v0.3.3...v0.3.30
[0.3.3]: https://github.com/opal/opal/compare/v0.3.29...v0.3.3
[0.3.29]: https://github.com/opal/opal/compare/v0.3.21...v0.3.29
[0.3.21]: https://github.com/opal/opal/compare/v0.3.20...v0.3.21
[0.3.20]: https://github.com/opal/opal/compare/v0.3.2...v0.3.20
[0.3.2]: https://github.com/opal/opal/compare/v0.3.19...v0.3.2
[0.3.19]: https://github.com/opal/opal/compare/v0.3.18...v0.3.19
[0.3.18]: https://github.com/opal/opal/compare/v0.3.17...v0.3.18
[0.3.17]: https://github.com/opal/opal/compare/v0.3.11...v0.3.17
[0.3.11]: https://github.com/opal/opal/compare/v0.3.10...v0.3.11
[0.3.10]: https://github.com/opal/opal/compare/v0.3.1...v0.3.10
[0.3.1]: https://github.com/opal/opal/compare/v0.3.0...v0.3.1
[0.3.0]: https://github.com/opal/opal/compare/v0.2.1...v0.3.0
[0.2.1]: https://github.com/opal/opal/compare/v0.2.0...v0.2.1
[0.2.0]: https://github.com/opal/opal/compare/v0.1.0...v0.2.0
[0.1.0]: https://github.com/opal/opal/compare/v0.0.6...v0.1.0
[0.0.6]: https://github.com/opal/opal/compare/v0.0.5...v0.0.6
[0.0.5]: https://github.com/opal/opal/compare/v0.0.4...v0.0.5
[0.0.4]: https://github.com/opal/opal/compare/v0.0.3...v0.0.4
[0.0.3]: https://github.com/opal/opal/compare/v0.0.2...v0.0.3<|MERGE_RESOLUTION|>--- conflicted
+++ resolved
@@ -44,12 +44,9 @@
 - Generate meaningful names for functions representing Ruby methods
 - Implement `Pathname#join` and `Pathname#+` methods (#1301)
 - Added support for `begin;rescue;else;end`.
-<<<<<<< HEAD
 - Implement `File.extname` method (#1219)
-=======
 - Implement File.extname method (#1219)
 - Added support for keyword arguments as lambda parameters.
->>>>>>> 7d1288bb
 
 
 ### Fixed
