require 'corelib/string'

class Encoding
  `Opal.defineProperty(self, '$$register', {})`

  def self.register(name, options = {}, &block)
    names    = [name] + (options[:aliases] || [])
    encoding = Class.new(self, &block)
                    .new(name, names, options[:ascii] || false, options[:dummy] || false)

    register = self.JS['$$register']
    names.each do |encoding_name|
      const_set encoding_name.sub('-', '_'), encoding
      register.JS["$$#{encoding_name}"] = encoding
    end
  end

  def self.find(name)
    return default_external if name == :default_external
    register = self.JS['$$register']
    encoding = register.JS["$$#{name}"] || register.JS["$$#{name.upcase}"]
    raise ArgumentError, "unknown encoding name - #{name}" unless encoding
    encoding
  end

  class << self
    attr_accessor :default_external
  end

  attr_reader :name, :names

  def initialize(name, names, ascii, dummy)
    @name  = name
    @names = names
    @ascii = ascii
    @dummy = dummy
  end

  def ascii_compatible?
    @ascii
  end

  def dummy?
    @dummy
  end

  def to_s
    @name
  end

  def inspect
    "#<Encoding:#{@name}#{' (dummy)' if @dummy}>"
  end

  # methods to implement per encoding
  def each_byte(*)
    raise NotImplementedError
  end

  def getbyte(*)
    raise NotImplementedError
  end

  def bytesize(*)
    raise NotImplementedError
  end

  class EncodingError < StandardError; end
  class CompatibilityError < EncodingError; end
end

Encoding.register 'UTF-8', aliases: ['CP65001'], ascii: true do
  def each_byte(string, &block)
    %x{
      for (var i = 0, length = string.length; i < length; i++) {
        var code = string.charCodeAt(i);

        if (code <= 0x7f) {
          #{yield `code`};
        }
        else {
          var encoded = encodeURIComponent(string.charAt(i)).substr(1).split('%');

          for (var j = 0, encoded_length = encoded.length; j < encoded_length; j++) {
            #{yield `parseInt(encoded[j], 16)`};
          }
        }
      }
    }
  end

  def bytesize(string)
    string.bytes.length
  end
end

Encoding.register 'UTF-16LE' do
  def each_byte(string, &block)
    %x{
      for (var i = 0, length = string.length; i < length; i++) {
        var code = string.charCodeAt(i);

        #{yield `code & 0xff`};
        #{yield `code >> 8`};
      }
    }
  end

  def bytesize(string)
    string.bytes.length
  end
end

Encoding.register 'UTF-16BE' do
  def each_byte(string, &block)
    %x{
      for (var i = 0, length = string.length; i < length; i++) {
        var code = string.charCodeAt(i);

        #{yield `code >> 8`};
        #{yield `code & 0xff`};
      }
    }
  end

  def bytesize(string)
    string.bytes.length
  end
end

Encoding.register 'UTF-32LE' do
  def each_byte(string, &block)
    %x{
      for (var i = 0, length = string.length; i < length; i++) {
        var code = string.charCodeAt(i);

        #{yield `code & 0xff`};
        #{yield `code >> 8`};
      }
    }
  end

  def bytesize(string)
    string.bytes.length
  end
end

Encoding.register 'ASCII-8BIT', aliases: ['BINARY', 'US-ASCII', 'ASCII'], ascii: true, dummy: true do
  def each_byte(string, &block)
    %x{
      for (var i = 0, length = string.length; i < length; i++) {
        var code = string.charCodeAt(i);
        #{yield `code & 0xff`};
        #{yield `code >> 8`};
      }
    }
  end

  def bytesize(string)
    string.bytes.length
  end
end

class String
<<<<<<< HEAD
  attr_reader :encoding
=======
>>>>>>> 0a5b042e
  `Opal.defineProperty(String.prototype, 'encoding', { value: #{Encoding::UTF_16LE}})`

  def bytes
    each_byte.to_a
  end

  def bytesize
    encoding.bytesize(self)
  end

  def each_byte(&block)
    return enum_for :each_byte unless block_given?

    encoding.each_byte(self, &block)

    self
  end

  def encode(encoding)
    dup.force_encoding(encoding)
  end

  def encoding
    `self.encoding.value`
  end

  def force_encoding(encoding)
    %x{
      if (encoding === self.encoding.value) { return self; }

      encoding = #{Opal.coerce_to!(encoding, String, :to_s)};
      encoding = #{Encoding.find(encoding)};

      if (encoding === self.encoding.value) { return self; }

      self.encoding.value = encoding;

      return self;
    }
  end

  def getbyte(idx)
    encoding.getbyte(self, idx)
  end

  # stub
  def valid_encoding?
    true
  end
end<|MERGE_RESOLUTION|>--- conflicted
+++ resolved
@@ -162,24 +162,21 @@
 end
 
 class String
-<<<<<<< HEAD
   attr_reader :encoding
-=======
->>>>>>> 0a5b042e
-  `Opal.defineProperty(String.prototype, 'encoding', { value: #{Encoding::UTF_16LE}})`
+  `Opal.defineProperty(String.prototype, 'encoding', #{Encoding::UTF_16LE})`
 
   def bytes
     each_byte.to_a
   end
 
   def bytesize
-    encoding.bytesize(self)
+    @encoding.bytesize(self)
   end
 
   def each_byte(&block)
     return enum_for :each_byte unless block_given?
 
-    encoding.each_byte(self, &block)
+    @encoding.each_byte(self, &block)
 
     self
   end
@@ -188,27 +185,22 @@
     dup.force_encoding(encoding)
   end
 
-  def encoding
-    `self.encoding.value`
-  end
-
   def force_encoding(encoding)
     %x{
-      if (encoding === self.encoding.value) { return self; }
+      if (encoding === self.encoding) { return self; }
 
       encoding = #{Opal.coerce_to!(encoding, String, :to_s)};
       encoding = #{Encoding.find(encoding)};
 
-      if (encoding === self.encoding.value) { return self; }
-
-      self.encoding.value = encoding;
-
+      if (encoding === self.encoding) { return self; }
+
+      self.encoding = encoding;
       return self;
     }
   end
 
   def getbyte(idx)
-    encoding.getbyte(self, idx)
+    @encoding.getbyte(self, idx)
   end
 
   # stub
