--- conflicted
+++ resolved
@@ -499,20 +499,6 @@
       superclass = _Object;
     }
 
-<<<<<<< HEAD
-      if (bridged) {
-          Opal.bridge(bridged);
-          klass = bridged;
-          Opal.const_set(scope, name, klass);
-      } else {
-          // Create the class object (instance of Class)
-          klass = Opal.allocate_class(name, superclass, constructor);
-          Opal.const_set(scope, name, klass);
-          // Call .inherited() hook with new class on the superclass
-          if (superclass.$inherited) {
-              superclass.$inherited(klass);
-          }
-=======
     if (bridged) {
       Opal.bridge(bridged);
       klass = bridged;
@@ -524,14 +510,10 @@
       // Call .inherited() hook with new class on the superclass
       if (superclass.$inherited) {
         superclass.$inherited(klass);
->>>>>>> 9e5e9ba4
-      }
-
-<<<<<<< HEAD
-      return klass;
-=======
+      }
+    }
+
     return klass;
->>>>>>> 9e5e9ba4
 
   }
 
