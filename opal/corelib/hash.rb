require 'corelib/enumerable'

class Hash
  include Enumerable

  # Mark all hash instances as valid hashes (used to check keyword args, etc)
  `def.$$is_hash = true`

  def self.[](*argv)
    %x{
      var hash, argc = argv.length, i;

      if (argc === 1) {
        hash = #{Opal.coerce_to?(argv[0], Hash, :to_hash)};
        if (hash !== nil) {
          return #{allocate.merge!(`hash`)};
        }

        argv = #{Opal.coerce_to?(argv[0], Array, :to_ary)};
        if (argv === nil) {
          #{raise ArgumentError, 'odd number of arguments for Hash'}
        }

        argc = argv.length;
        hash = #{allocate};

        for (i = 0; i < argc; i++) {
          if (!argv[i].$$is_array) continue;
          switch(argv[i].length) {
          case 1:
            hash.$store(argv[i][0], nil);
            break;
          case 2:
            hash.$store(argv[i][0], argv[i][1]);
            break;
          default:
            #{raise ArgumentError, "invalid number of elements (#{`argv[i].length`} for 1..2)"}
          }
        }

        return hash;
      }

      if (argc % 2 !== 0) {
        #{raise ArgumentError, 'odd number of arguments for Hash'}
      }

      hash = #{allocate};

      for (i = 0; i < argc; i += 2) {
        hash.$store(argv[i], argv[i + 1]);
      }

      return hash;
    }
  end

  def self.allocate
    %x{
      var hash = new self.$$alloc();

      Opal.hash_init(hash);

      hash.none = nil;
      hash.proc = nil;

      return hash;
    }
  end

  def self.try_convert(obj)
    Opal.coerce_to?(obj, Hash, :to_hash)
  end

  def initialize(defaults = undefined, &block)
    %x{
      if (defaults !== undefined && block !== nil) {
        #{raise ArgumentError, 'wrong number of arguments (1 for 0)'}
      }
      self.none = (defaults === undefined ? nil : defaults);
      self.proc = block;
    }
    self
  end

  def ==(other)
    %x{
      if (self === other) {
        return true;
      }

      if (!other.$$is_hash) {
        return false;
      }

      if (self.$$keys.length !== other.$$keys.length) {
        return false;
      }

      for (var i = 0, keys = self.$$keys, length = keys.length, key, value, other_value; i < length; i++) {
        key = keys[i];

        if (key.$$is_string) {
          value = self.$$smap[key];
          other_value = other.$$smap[key];
        } else {
          value = key.value;
          other_value = Opal.hash_get(other, key.key);
        }

        if (other_value === undefined || !value['$eql?'](other_value)) {
          return false;
        }
      }

      return true;
    }
  end

  def [](key)
    %x{
      var value = Opal.hash_get(self, key);

      if (value !== undefined) {
        return value;
      }

      return self.$default(key);
    }
  end

  def []=(key, value)
    %x{
      Opal.hash_put(self, key, value);
      return value;
    }
  end

  def assoc(object)
    %x{
      for (var i = 0, keys = self.$$keys, length = keys.length, key; i < length; i++) {
        key = keys[i];

        if (key.$$is_string) {
          if (#{`key` == object}) {
            return [key, self.$$smap[key]];
          }
        } else {
          if (#{`key.key` == object}) {
            return [key.key, key.value];
          }
        }
      }

      return nil;
    }
  end

  def clear
    %x{
      Opal.hash_init(self);
      return self;
    }
  end

  def clone
    %x{
      var hash = new self.$$class.$$alloc();

      Opal.hash_init(hash);
      Opal.hash_clone(self, hash);

      return hash;
    }
  end

  def default(key = undefined)
    %x{
      if (key !== undefined && #@proc !== nil) {
        return #@proc.$call(self, key);
      }
      return #@none;
    }
  end

  def default=(object)
    %x{
      self.proc = nil;
      self.none = object;

      return object;
    }
  end

  def default_proc
    @proc
  end

  def default_proc=(proc)
    %x{
      if (proc !== nil) {
        proc = #{Opal.coerce_to!(proc, Proc, :to_proc)};

        if (#{proc.lambda?} && #{proc.arity.abs} !== 2) {
          #{raise TypeError, 'default_proc takes two arguments'};
        }
      }

      self.none = nil;
      self.proc = proc;

      return proc;
    }
  end

  def delete(key, &block)
    %x{
      var value = Opal.hash_delete(self, key);

      if (value !== undefined) {
        return value;
      }

      if (block !== nil) {
        return #{block.call(key)};
      }

      return nil;
    }
  end

  def delete_if(&block)
    return enum_for(:delete_if){self.size} unless block

    %x{
      for (var i = 0, keys = self.$$keys, length = keys.length, key, value, obj; i < length; i++) {
        key = keys[i];

        if (key.$$is_string) {
          value = self.$$smap[key];
        } else {
          value = key.value;
          key = key.key;
        }

        obj = block(key, value);

        if (obj !== false && obj !== nil) {
          if (Opal.hash_delete(self, key) !== undefined) {
            length--;
            i--;
          }
        }
      }

      return self;
    }
  end

  alias dup clone

  def each(&block)
    return enum_for(:each){self.size} unless block

    %x{
      for (var i = 0, keys = self.$$keys, length = keys.length, key, value; i < length; i++) {
        key = keys[i];

        if (key.$$is_string) {
          value = self.$$smap[key];
        } else {
          value = key.value;
          key = key.key;
        }

        Opal.yield1(block, [key, value]);
      }

      return self;
    }
  end

  def each_key(&block)
    return enum_for(:each_key){self.size} unless block

    %x{
      for (var i = 0, keys = self.$$keys, length = keys.length, key; i < length; i++) {
        key = keys[i];

        block(key.$$is_string ? key : key.key);
      }

      return self;
    }
  end

  alias each_pair each

  def each_value(&block)
    return enum_for(:each_value){self.size} unless block

    %x{
      for (var i = 0, keys = self.$$keys, length = keys.length, key; i < length; i++) {
        key = keys[i];

        block(key.$$is_string ? self.$$smap[key] : key.value);
      }

      return self;
    }
  end

  def empty?
    `self.$$keys.length === 0`
  end

  alias eql? ==

  def fetch(key, defaults = undefined, &block)
    %x{
      var value = Opal.hash_get(self, key);

      if (value !== undefined) {
        return value;
      }

      if (block !== nil) {
<<<<<<< HEAD
        value = block(key);

        return value;
=======
        return block(key);
>>>>>>> c2ef0f41
      }

      if (defaults !== undefined) {
        return defaults;
      }
    }

    raise KeyError, "key not found: #{key.inspect}"
  end

  def flatten(level = 1)
    level = Opal.coerce_to!(level, Integer, :to_int)

    %x{
      var result = [];

      for (var i = 0, keys = self.$$keys, length = keys.length, key, value; i < length; i++) {
        key = keys[i];

        if (key.$$is_string) {
          value = self.$$smap[key];
        } else {
          value = key.value;
          key = key.key;
        }

        result.push(key);

        if (value.$$is_array) {
          if (level === 1) {
            result.push(value);
            continue;
          }

          result = result.concat(#{`value`.flatten(`level - 2`)});
          continue;
        }

        result.push(value);
      }

      return result;
    }
  end

  def has_key?(key)
    `Opal.hash_get(self, key) !== undefined`
  end

  def has_value?(value)
    %x{
      for (var i = 0, keys = self.$$keys, length = keys.length, key; i < length; i++) {
        key = keys[i];

        if (#{`(key.$$is_string ? self.$$smap[key] : key.value)` == value}) {
          return true;
        }
      }

      return false;
    }
  end

  def hash
    %x{
      var top = (Opal.hash_ids === undefined),
          hash_id = self.$object_id(),
          result = ['Hash'],
          key, item;

      try {
        if (top) {
          Opal.hash_ids = {};
        }

        if (Opal.hash_ids.hasOwnProperty(hash_id)) {
          return 'self';
        }

        for (key in Opal.hash_ids) {
          if (Opal.hash_ids.hasOwnProperty(key)) {
            item = Opal.hash_ids[key];
            if (#{eql?(`item`)}) {
              return 'self';
            }
          }
        }

        Opal.hash_ids[hash_id] = self;

        for (var i = 0, keys = self.$$keys, length = keys.length; i < length; i++) {
          key = keys[i];

          if (key.$$is_string) {
            result.push([key, self.$$smap[key].$hash()]);
          } else {
            result.push([key.key_hash, key.value.$hash()]);
          }
        }

        return result.sort().join();

      } finally {
        if (top) {
          delete Opal.hash_ids;
        }
      }
    }
  end

  alias include? has_key?

  def index(object)
    %x{
      for (var i = 0, keys = self.$$keys, length = keys.length, key, value; i < length; i++) {
        key = keys[i];

        if (key.$$is_string) {
          value = self.$$smap[key];
        } else {
          value = key.value;
          key = key.key;
        }

        if (#{`value` == object}) {
          return key;
        }
      }

      return nil;
    }
  end

  def indexes(*args)
    %x{
      var result = [];

      for (var i = 0, length = args.length, key, value; i < length; i++) {
        key = args[i];
        value = Opal.hash_get(self, key);

        if (value === undefined) {
          result.push(#{default});
          continue;
        }

        result.push(value);
      }

      return result;
    }
  end

  alias indices indexes

  `var inspect_ids;`

  def inspect
    %x{
      var top = (inspect_ids === undefined),
          hash_id = self.$object_id(),
          result = [];

      try {
        if (top) {
          inspect_ids = {};
        }

        if (inspect_ids.hasOwnProperty(hash_id)) {
          return '{...}';
        }

        inspect_ids[hash_id] = true;

        for (var i = 0, keys = self.$$keys, length = keys.length, key, value; i < length; i++) {
          key = keys[i];

          if (key.$$is_string) {
            value = self.$$smap[key];
          } else {
            value = key.value;
            key = key.key;
          }

          result.push(key.$inspect() + '=>' + value.$inspect());
        }

        return '{' + result.join(', ') + '}';

      } finally {
        if (top) {
          inspect_ids = undefined;
        }
      }
    }
  end

  def invert
    %x{
      var hash = Opal.hash();

      for (var i = 0, keys = self.$$keys, length = keys.length, key, value; i < length; i++) {
        key = keys[i];

        if (key.$$is_string) {
          value = self.$$smap[key];
        } else {
          value = key.value;
          key = key.key;
        }

        Opal.hash_put(hash, value, key);
      }

      return hash;
    }
  end

  def keep_if(&block)
    return enum_for(:keep_if){self.size} unless block

    %x{
      for (var i = 0, keys = self.$$keys, length = keys.length, key, value, obj; i < length; i++) {
        key = keys[i];

        if (key.$$is_string) {
          value = self.$$smap[key];
        } else {
          value = key.value;
          key = key.key;
        }

        obj = block(key, value);

        if (obj === false || obj === nil) {
          if (Opal.hash_delete(self, key) !== undefined) {
            length--;
            i--;
          }
        }
      }

      return self;
    }
  end

  alias key index

  alias key? has_key?

  def keys
    %x{
      var result = [];

      for (var i = 0, keys = self.$$keys, length = keys.length, key; i < length; i++) {
        key = keys[i];

        if (key.$$is_string) {
          result.push(key);
        } else {
          result.push(key.key);
        }
      }

      return result;
    }
  end

  def length
    `self.$$keys.length`
  end

  alias member? has_key?

  def merge(other, &block)
    dup.merge!(other, &block)
  end

  def merge!(other, &block)
    %x{
      if (!#{Hash === other}) {
        other = #{Opal.coerce_to!(other, Hash, :to_hash)};
      }

      var i, other_keys = other.$$keys, length = other_keys.length, key, value, other_value;

      if (block === nil) {
        for (i = 0; i < length; i++) {
          key = other_keys[i];

          if (key.$$is_string) {
            other_value = other.$$smap[key];
          } else {
            other_value = key.value;
            key = key.key;
          }

          Opal.hash_put(self, key, other_value);
        }

        return self;
      }

      for (i = 0; i < length; i++) {
        key = other_keys[i];

        if (key.$$is_string) {
          other_value = other.$$smap[key];
        } else {
          other_value = key.value;
          key = key.key;
        }

        value = Opal.hash_get(self, key);

        if (value === undefined) {
          Opal.hash_put(self, key, other_value);
          continue;
        }

        Opal.hash_put(self, key, block(key, value, other_value));
      }

      return self;
    }
  end

  def rassoc(object)
    %x{
      for (var i = 0, keys = self.$$keys, length = keys.length, key, value; i < length; i++) {
        key = keys[i];

        if (key.$$is_string) {
          value = self.$$smap[key];
        } else {
          value = key.value;
          key = key.key;
        }

        if (#{`value` == object}) {
          return [key, value];
        }
      }

      return nil;
    }
  end

  def rehash
    %x{
      Opal.hash_rehash(self);
      return self;
    }
  end

  def reject(&block)
    return enum_for(:reject){self.size} unless block

    %x{
      var hash = Opal.hash();

      for (var i = 0, keys = self.$$keys, length = keys.length, key, value, obj; i < length; i++) {
        key = keys[i];

        if (key.$$is_string) {
          value = self.$$smap[key];
        } else {
          value = key.value;
          key = key.key;
        }

        obj = block(key, value);

        if (obj === false || obj === nil) {
          Opal.hash_put(hash, key, value);
        }
      }

      return hash;
    }
  end

  def reject!(&block)
    return enum_for(:reject!){self.size} unless block

    %x{
      var changes_were_made = false;

      for (var i = 0, keys = self.$$keys, length = keys.length, key, value, obj; i < length; i++) {
        key = keys[i];

        if (key.$$is_string) {
          value = self.$$smap[key];
        } else {
          value = key.value;
          key = key.key;
        }

        obj = block(key, value);

        if (obj !== false && obj !== nil) {
          if (Opal.hash_delete(self, key) !== undefined) {
            changes_were_made = true;
            length--;
            i--;
          }
        }
      }

      return changes_were_made ? self : nil;
    }
  end

  def replace(other)
    other = Opal.coerce_to!(other, Hash, :to_hash)

    %x{
      Opal.hash_init(self);

      for (var i = 0, other_keys = other.$$keys, length = other_keys.length, key, value, other_value; i < length; i++) {
        key = other_keys[i];

        if (key.$$is_string) {
          other_value = other.$$smap[key];
        } else {
          other_value = key.value;
          key = key.key;
        }

        Opal.hash_put(self, key, other_value);
      }
    }

    if other.default_proc
      self.default_proc = other.default_proc
    else
      self.default = other.default
    end

    self
  end

  def select(&block)
    return enum_for(:select){self.size} unless block

    %x{
      var hash = Opal.hash();

      for (var i = 0, keys = self.$$keys, length = keys.length, key, value, obj; i < length; i++) {
        key = keys[i];

        if (key.$$is_string) {
          value = self.$$smap[key];
        } else {
          value = key.value;
          key = key.key;
        }

        obj = block(key, value);

        if (obj !== false && obj !== nil) {
          Opal.hash_put(hash, key, value);
        }
      }

      return hash;
    }
  end

  def select!(&block)
    return enum_for(:select!){self.size} unless block

    %x{
      var result = nil;

      for (var i = 0, keys = self.$$keys, length = keys.length, key, value, obj; i < length; i++) {
        key = keys[i];

        if (key.$$is_string) {
          value = self.$$smap[key];
        } else {
          value = key.value;
          key = key.key;
        }

        obj = block(key, value);

        if (obj === false || obj === nil) {
          if (Opal.hash_delete(self, key) !== undefined) {
            length--;
            i--;
          }
          result = self;
        }
      }

      return result;
    }
  end

  def shift
    %x{
      var keys = self.$$keys,
          key;

      if (keys.length > 0) {
        key = keys[0];

        key = key.$$is_string ? key : key.key;

        return [key, Opal.hash_delete(self, key)];
      }

      return self.$default(nil);
    }
  end

  alias size length

  alias_method :store, :[]=

  def to_a
    %x{
      var result = [];

      for (var i = 0, keys = self.$$keys, length = keys.length, key, value; i < length; i++) {
        key = keys[i];

        if (key.$$is_string) {
          value = self.$$smap[key];
        } else {
          value = key.value;
          key = key.key;
        }

        result.push([key, value]);
      }

      return result;
    }
  end

  def to_h
    %x{
      if (self.$$class === Opal.Hash) {
        return self;
      }

      var hash = new Opal.Hash.$$alloc();

      Opal.hash_init(hash);
      Opal.hash_clone(self, hash);

      return hash;
    }
  end

  def to_hash
    self
  end

  alias to_s inspect

  alias update merge!

  alias value? has_value?

  alias values_at indexes

  def values
    %x{
      var result = [];

      for (var i = 0, keys = self.$$keys, length = keys.length, key; i < length; i++) {
        key = keys[i];

        if (key.$$is_string) {
          result.push(self.$$smap[key]);
        } else {
          result.push(key.value);
        }
      }

      return result;
    }
  end
end<|MERGE_RESOLUTION|>--- conflicted
+++ resolved
@@ -325,13 +325,7 @@
       }
 
       if (block !== nil) {
-<<<<<<< HEAD
-        value = block(key);
-
-        return value;
-=======
         return block(key);
->>>>>>> c2ef0f41
       }
 
       if (defaults !== undefined) {
