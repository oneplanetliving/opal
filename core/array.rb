--- conflicted
+++ resolved
@@ -609,17 +609,10 @@
 
       for (i = 0; i < length; i++) {
         el = #{self[`i`]};
-<<<<<<< HEAD
 
         // Check object_id to ensure it's not the same array get into an infinite loop
         el_insp = #{`el`.object_id} === object_id ? '[...]' : #{`el`.inspect};
 
-=======
-
-        // Check object_id to ensure it's not the same array get into an infinite loop
-        el_insp = #{`el`.object_id} === object_id ? '[...]' : #{`el`.inspect};
-
->>>>>>> fbbb7681
         inspect.push(el_insp);
       }
       return '[' + inspect.join(', ') + ']';
