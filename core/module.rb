class Module

  def alias_method(newname, oldname)
    `#{self}.prototype['$' + newname] = #{self}.prototype['$' + oldname]`
    self
  end

  def ancestors
    %x{
      var parent = #{self},
          result = [];

      while (parent) {
        result.push(parent);
        parent = parent._super;
      }

      return result;
    }
  end

  def append_features(klass)
    %x{
      var module = #{self};

      if (!klass.$included_modules) {
        klass.$included_modules = [];
      }

      for (var idx = 0, length = klass.$included_modules.length; idx < length; idx++) {
        if (klass.$included_modules[idx] === module) {
          return;
        }
      }

      klass.$included_modules.push(module);

      if (!module.$included_in) {
        module.$included_in = [];
      }

      module.$included_in.push(klass);

      var donator   = module.prototype,
          prototype = klass.prototype,
          methods   = module._methods;

      for (var i = 0, length = methods.length; i < length; i++) {
        var method = methods[i];
        prototype[method] = donator[method];
      }

      if (klass.$included_in) {
        klass._donate(methods.slice(), true);
      }
    }

    self
  end

  # Private helper function to define attributes
  %x{
    function define_attr(klass, name, getter, setter) {
      if (getter) {
<<<<<<< HEAD
        klass.$m_tbl[name] = function(self) {
          var res = self[name];
=======
        klass.prototype['$' + name] = function() {
          var res = this[name];
>>>>>>> fbbb7681
          return res == null ? nil : res;
        };

        klass._donate([name]);
      }

      if (setter) {
        klass.prototype['$' + name + '='] = function(val) {
          return this[name] = val;
        };

        klass._donate([name]);
      }
    }
  }

  def attr_accessor(*attrs)
    %x{
      for (var i = 0, length = attrs.length; i < length; i++) {
        define_attr(#{self}, attrs[i], true, true);
      }

      return nil;
    }
  end

  def attr_reader(*attrs)
    %x{
      for (var i = 0, length = attrs.length; i < length; i++) {
        define_attr(#{self}, attrs[i], true, false);
      }

      return nil;
    }
  end

  def attr_writer(*attrs)
    %x{
      for (var i = 0, length = attrs.length; i < length; i++) {
        define_attr(#{self}, attrs[i], false, true);
      }

      return nil;
    }
  end

  def attr(name, setter = false)
    `define_attr(#{self}, name, true, setter)`

    self
  end

  def define_method(name, &block)
    %x{
      if (block === nil) {
        no_block_given();
      }

      var jsid    = '$' + name;
      block._jsid = jsid;
      block._sup  = #{self}.prototype[jsid];

      #{self}.prototype[jsid] = block;
      #{self}._donate([jsid]);

      return nil;
    }
  end

  def include(*mods)
    %x{
      var i = mods.length - 1, mod;
      while (i >= 0) {
        mod = mods[i];
        i--;

        if (mod === #{self}) {
          continue;
        }

        #{ `mod`.append_features self };
        #{ `mod`.included self };
      }

      return #{self};
    }
  end

  # FIXME
  def instance_methods
    []
  end

  def included(mod)
  end

  def module_eval(&block)
    %x{
      if (block === nil) {
        no_block_given();
      }

      return block.call(#{self});
    }
  end

  alias class_eval module_eval

  def name
    `#{self}._name`
  end

  alias public_instance_methods instance_methods

  def singleton_class
    %x{
      if (#{self}._singleton) {
        return #{self}._singleton;
      }

      var meta = new __opal.Class;
      #{self}._singleton = meta;
      meta.prototype = #{self};

      return meta;
    }
  end

  alias to_s name
end<|MERGE_RESOLUTION|>--- conflicted
+++ resolved
@@ -62,13 +62,8 @@
   %x{
     function define_attr(klass, name, getter, setter) {
       if (getter) {
-<<<<<<< HEAD
-        klass.$m_tbl[name] = function(self) {
-          var res = self[name];
-=======
         klass.prototype['$' + name] = function() {
           var res = this[name];
->>>>>>> fbbb7681
           return res == null ? nil : res;
         };
 
